--- conflicted
+++ resolved
@@ -87,20 +87,12 @@
 
     fn call(&mut self, command: HidCommand, input_data: &Message, response: &mut Message) -> hid::AppResult {
         match command {
-<<<<<<< HEAD
-            HidCommand::Wink => {
-                self.got_wink = true;
-            }
-            HidCommand::Vendor(REBOOT) => {
-                R::reboot();
-=======
             HidCommand::Vendor(REBOOT) => R::reboot(),
             HidCommand::Vendor(RNG) => {
                 // Fill the HID packet (57 bytes)
                 response.extend_from_slice(
                     &syscall!(self.trussed.random_bytes(57)).bytes.as_slice()
                 ).ok();
->>>>>>> c8ceea9f
             }
             HidCommand::Vendor(UPDATE) => {
                 if self.user_present() {
@@ -121,14 +113,7 @@
                 // GET VERSION
                 response.extend_from_slice(&self.version.to_be_bytes()).ok();
             }
-<<<<<<< HEAD
-            HidCommand::Vendor(UUID) => {
-                // Get UUID
-                response.extend_from_slice(&self.uuid).ok();
-            }
-=======
             HidCommand::Wink => self.got_wink = true,
->>>>>>> c8ceea9f
             _ => {
                 return Err(hid::Error::InvalidCommand);
             }
