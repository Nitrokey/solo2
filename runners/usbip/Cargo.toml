[package]
name = "usbip-runner"
version = { workspace = true }
edition = "2021"

[dependencies]
apps = { path = "../../components/apps", features = ["log-all", "nk3", "trussed-usbip"] }
cfg-if = { version = "1.0.0" }
clap = { version = "4.0.0", features = ["cargo", "derive"] }
clap-num = "1.0.0"
delog = { version = "0.1.6", features = ["std-log"] }
dialoguer = { version = "0.10.4", default-features = false }
littlefs2 = { version = "0.5" }
log = { version = "0.4.14", default-features = false }
pretty_env_logger = "0.5.0"
rand_core = { version = "0.6.4", features = ["getrandom"] }
signal-hook = { version = "0.3.17", default-features = false }
<<<<<<< HEAD
trussed = { version = "0.1", default-features = false, features = [] }
=======
trussed = { version = "0.1", default-features = false }
>>>>>>> fb8e87a4
trussed-usbip = { version = "0.0.1", default-features = false, features = ["ctaphid"] }
utils = { path = "../../components/utils", features = ["log-all"] }

[build-dependencies]
utils = { path = "../../components/utils", features = ["build"] }

[features]
test = ["apps/nk3-test"]
provisioner = ["apps/nk3-provisioner"]
ccid = ["apps/trussed-usbip-ccid", "trussed-usbip/ccid"]

# PQC
backend-mldsa44 = ["apps/backend-mldsa44"]
backend-mldsa65 = ["apps/backend-mldsa65"]
backend-mldsa87 = ["apps/backend-mldsa87"]<|MERGE_RESOLUTION|>--- conflicted
+++ resolved
@@ -15,11 +15,7 @@
 pretty_env_logger = "0.5.0"
 rand_core = { version = "0.6.4", features = ["getrandom"] }
 signal-hook = { version = "0.3.17", default-features = false }
-<<<<<<< HEAD
-trussed = { version = "0.1", default-features = false, features = [] }
-=======
 trussed = { version = "0.1", default-features = false }
->>>>>>> fb8e87a4
 trussed-usbip = { version = "0.0.1", default-features = false, features = ["ctaphid"] }
 utils = { path = "../../components/utils", features = ["log-all"] }
 
